{
  "name": "cds-dbm",
  "version": "0.0.27",
  "description": "Database deployment and migrations for SAP CAP",
  "main": "index.js",
  "scripts": {
    "test": "run-s test:pg:up jest jest:changelog test:pg:down",
    "jest:changelog": "for i in {1..10}; do npx jest test/Changelog.test.ts --runInBand --silent || (echo 'Failed after $i attempts' && break); done",
    "jest": "jest --runInBand --silent",
    "test:pg:up-nobg": "docker-compose -f test/app/docker.postgres.yml up",
    "test:pg:up": "docker-compose -f test/app/docker.postgres.yml up -d",
    "test:pg:down": "docker-compose -f test/app/docker.postgres.yml down",
    "lint": "prettier -c . && eslint '*.{js,ts,tsx}'",
    "build": "run-s clean:ts build:ts build:copy:assets",
    "clean:ts": "npx rimraf dist",
    "build:ts": "tsc -b",
    "build:copy:assets": "npx ts-node util/copystaticassets.ts",
    "release": "standard-version",
    "watch:ts": "tsc -w"
  },
  "bin": {
    "cds-dbm": "dist/cli.js"
  },
  "repository": {
    "type": "git",
    "url": "git+https://github.com/mikezaschka/cds-dbm.git"
  },
  "keywords": [
    "sap",
    "cap",
    "cds",
    "PostgreSQL",
    "postgres"
  ],
  "author": "Mike Zaschka",
  "license": "MIT",
  "bugs": {
    "url": "https://github.com/mikezaschka/cds-dbm/issues"
  },
  "homepage": "https://github.com/mikezaschka/cds-dbm#readme",
  "dependencies": {
<<<<<<< HEAD
    "@sap/cds": "^5.7.1",
    "@types/js-yaml": "^4.0.3",
=======
    "@sap/cds": "^5.6.3",
    "@types/js-yaml": "^4.0.4",
>>>>>>> 7b89843e
    "@types/pg": "^8.6.1",
    "@types/sqlite3": "^3.1.7",
    "handlebars": "~4.7.7",
    "js-yaml": "^4.1.0",
    "liquibase": "^4.4.0",
    "pg": "^8.7.1",
    "yargs": "^17.2.1"
  },
  "devDependencies": {
    "@commitlint/cli": "^15.0.0",
    "@commitlint/config-conventional": "^15.0.0",
    "@sap/hana-client": "^2.10.20",
    "@types/jest": "^27.0.2",
    "@types/yargs": "^17.0.6",
    "cds-pg": "0.1.14",
    "eslint": "^8.2.0",
    "eslint-plugin-jest": "^25.2.4",
    "express": "^4.17.1",
    "husky": "^7.0.4",
    "jest": "^27.3.1",
    "lint-staged": "^12.0.2",
    "npm-run-all": "^4.1.5",
    "prettier": "2.4.1",
    "rimraf": "^3.0.2",
    "shelljs": "^0.8.4",
    "sqlite3": "^5.0.2",
    "standard-version": "^9.3.2",
    "supertest": "^6.1.6",
<<<<<<< HEAD
    "ts-jest": "^27",
    "ts-node": "~10.2.1",
    "typescript": "^4.4.3",
=======
    "ts-jest": "^27.0.7",
    "typescript": "^4.5.2",
    "ts-node": "~10.4.0",
>>>>>>> 7b89843e
    "underscore": "^1.13.1",
    "underscore.string": "^3.3.5",
    "uuid": "^8.3.2"
  },
  "husky": {
    "hooks": {
      "commit-msg": "commitlint -E HUSKY_GIT_PARAMS",
      "pre-commit": "lint-staged"
    }
  },
  "lint-staged": {
    "*.(js|json)": [
      "prettier --write"
    ],
    "*.js": "eslint --cache --fix"
  },
  "prettier": {
    "semi": false,
    "printWidth": 120,
    "arrowParens": "always",
    "trailingComma": "es5",
    "singleQuote": true
  }
}<|MERGE_RESOLUTION|>--- conflicted
+++ resolved
@@ -39,13 +39,8 @@
   },
   "homepage": "https://github.com/mikezaschka/cds-dbm#readme",
   "dependencies": {
-<<<<<<< HEAD
     "@sap/cds": "^5.7.1",
     "@types/js-yaml": "^4.0.3",
-=======
-    "@sap/cds": "^5.6.3",
-    "@types/js-yaml": "^4.0.4",
->>>>>>> 7b89843e
     "@types/pg": "^8.6.1",
     "@types/sqlite3": "^3.1.7",
     "handlebars": "~4.7.7",
@@ -74,15 +69,9 @@
     "sqlite3": "^5.0.2",
     "standard-version": "^9.3.2",
     "supertest": "^6.1.6",
-<<<<<<< HEAD
-    "ts-jest": "^27",
-    "ts-node": "~10.2.1",
-    "typescript": "^4.4.3",
-=======
     "ts-jest": "^27.0.7",
     "typescript": "^4.5.2",
     "ts-node": "~10.4.0",
->>>>>>> 7b89843e
     "underscore": "^1.13.1",
     "underscore.string": "^3.3.5",
     "uuid": "^8.3.2"
