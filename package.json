{
  "name": "cds-dbm",
<<<<<<< HEAD
  "version": "0.0.29",
=======
  "version": "0.0.36",
>>>>>>> 1d684791
  "description": "Database deployment and migrations for SAP CAP",
  "main": "index.js",
  "scripts": {
    "format": "prettier --write --plugin-search-dir=. .",
    "lint": "eslint '*.{js,ts,tsx}'",
    "test": "run-s test:pg:up jest jest:changelog test:pg:down",
    "jest:changelog": "for i in {1..10}; do npx jest test/Changelog.test.ts --runInBand --silent || (echo 'Failed after $i attempts' && break); done",
    "jest": "jest --runInBand --silent",
    "test:pg:up-nobg": "docker-compose -f test/app/docker.postgres.yml up",
    "test:pg:up": "docker-compose -f test/app/docker.postgres.yml up -d",
    "test:pg:down": "docker-compose -f test/app/docker.postgres.yml down",
    "build": "run-s clean:ts build:ts build:copy:assets && npm run copy:sql",
    "clean:ts": "npx rimraf dist",
    "build:ts": "tsc -b",
    "build:copy:assets": "npx ts-node util/copystaticassets.ts",
<<<<<<< HEAD
    "release": "standard-version",
    "watch:ts": "tsc -w",
    "copy:sql": "copyfiles -u 1 src/adapter/sql/*.sql dist"
=======
    "release:version": "standard-version",
    "release": "run-s build release:version",
    "watch:ts": "tsc -w"
>>>>>>> 1d684791
  },
  "bin": {
    "cds-dbm": "dist/cli.js"
  },
  "repository": {
    "type": "git",
    "url": "git+https://github.com/mikezaschka/cds-dbm.git"
  },
  "keywords": [
    "sap",
    "cap",
    "cds",
    "PostgreSQL",
    "postgres"
  ],
  "author": "Mike Zaschka",
  "license": "MIT",
  "bugs": {
    "url": "https://github.com/mikezaschka/cds-dbm/issues"
  },
  "homepage": "https://github.com/mikezaschka/cds-dbm#readme",
  "dependencies": {
    "@sap/cds": "^5.8.3",
    "@types/js-yaml": "^4.0.5",
    "@types/pg": "^8.6.5",
    "@types/sqlite3": "^3.1.8",
    "handlebars": "~4.7.7",
    "js-yaml": "^4.1.0",
    "liquibase": "^4.4.0",
<<<<<<< HEAD
    "path": "^0.12.7",
    "pg": "^8.7.1",
    "yargs": "^17.2.1"
  },
  "devDependencies": {
    "@commitlint/cli": "^15.0.0",
    "@commitlint/config-conventional": "^16.0.0",
    "@types/jest": "^27.0.2",
    "@types/yargs": "^17.0.6",
    "cds-pg": "0.1.20",
    "copyfiles": "^2.4.1",
    "eslint": "^8.2.0",
    "eslint-plugin-jest": "^25.2.4",
    "express": "^4.17.1",
=======
    "pg": "^8.7.3",
    "yargs": "^17.3.1"
  },
  "devDependencies": {
    "@commitlint/cli": "^16.2.1",
    "@commitlint/config-conventional": "^16.2.1",
    "@types/jest": "^27.4.1",
    "@types/yargs": "^17.0.9",
    "cds-pg": "0.1.26",
    "eslint": "^8.11.0",
    "eslint-plugin-jest": "^26.1.1",
    "express": "^4.17.3",
>>>>>>> 1d684791
    "husky": "^7.0.4",
    "jest": "^27.5.1",
    "lint-staged": "^12.3.5",
    "npm-run-all": "^4.1.5",
    "prettier": "2.6.1",
    "rimraf": "^3.0.2",
    "shelljs": "^0.8.5",
    "sqlite3": "^5.0.2",
    "standard-version": "^9.3.2",
<<<<<<< HEAD
    "supertest": "^6.1.6",
    "ts-jest": "^27.0.7",
    "ts-node": "~10.4.0",
    "typescript": "^4.5.2",
    "underscore": "^1.13.1",
    "underscore.string": "^3.3.5",
=======
    "supertest": "^6.2.2",
    "ts-jest": "^27.1.3",
    "typescript": "^4.6.2",
    "ts-node": "~10.7.0",
    "underscore": "^1.13.2",
    "underscore.string": "^3.3.6",
>>>>>>> 1d684791
    "uuid": "^8.3.2"
  },
  "husky": {
    "hooks": {
      "commit-msg": "commitlint -E HUSKY_GIT_PARAMS",
      "pre-commit": "lint-staged"
    }
  },
  "lint-staged": {
    "*.(js|json)": [
      "prettier --write"
    ],
    "*.js": "eslint --cache --fix"
  },
  "prettier": {
    "semi": false,
    "printWidth": 120,
    "arrowParens": "always",
    "trailingComma": "es5",
    "singleQuote": true
  }
}<|MERGE_RESOLUTION|>--- conflicted
+++ resolved
@@ -1,10 +1,6 @@
 {
   "name": "cds-dbm",
-<<<<<<< HEAD
-  "version": "0.0.29",
-=======
   "version": "0.0.36",
->>>>>>> 1d684791
   "description": "Database deployment and migrations for SAP CAP",
   "main": "index.js",
   "scripts": {
@@ -20,15 +16,9 @@
     "clean:ts": "npx rimraf dist",
     "build:ts": "tsc -b",
     "build:copy:assets": "npx ts-node util/copystaticassets.ts",
-<<<<<<< HEAD
     "release": "standard-version",
     "watch:ts": "tsc -w",
     "copy:sql": "copyfiles -u 1 src/adapter/sql/*.sql dist"
-=======
-    "release:version": "standard-version",
-    "release": "run-s build release:version",
-    "watch:ts": "tsc -w"
->>>>>>> 1d684791
   },
   "bin": {
     "cds-dbm": "dist/cli.js"
@@ -51,66 +41,41 @@
   },
   "homepage": "https://github.com/mikezaschka/cds-dbm#readme",
   "dependencies": {
-    "@sap/cds": "^5.8.3",
+    "@sap/cds": "^6.0.4",
     "@types/js-yaml": "^4.0.5",
     "@types/pg": "^8.6.5",
     "@types/sqlite3": "^3.1.8",
     "handlebars": "~4.7.7",
     "js-yaml": "^4.1.0",
     "liquibase": "^4.4.0",
-<<<<<<< HEAD
-    "path": "^0.12.7",
-    "pg": "^8.7.1",
-    "yargs": "^17.2.1"
+    "pg": "^8.7.3",
+    "yargs": "^17.5.1"
   },
   "devDependencies": {
-    "@commitlint/cli": "^15.0.0",
-    "@commitlint/config-conventional": "^16.0.0",
-    "@types/jest": "^27.0.2",
-    "@types/yargs": "^17.0.6",
-    "cds-pg": "0.1.20",
+    "@commitlint/cli": "^17.0.3",
+    "@commitlint/config-conventional": "^17.0.3",
     "copyfiles": "^2.4.1",
-    "eslint": "^8.2.0",
-    "eslint-plugin-jest": "^25.2.4",
-    "express": "^4.17.1",
-=======
-    "pg": "^8.7.3",
-    "yargs": "^17.3.1"
-  },
-  "devDependencies": {
-    "@commitlint/cli": "^16.2.1",
-    "@commitlint/config-conventional": "^16.2.1",
-    "@types/jest": "^27.4.1",
-    "@types/yargs": "^17.0.9",
-    "cds-pg": "0.1.26",
-    "eslint": "^8.11.0",
-    "eslint-plugin-jest": "^26.1.1",
-    "express": "^4.17.3",
->>>>>>> 1d684791
-    "husky": "^7.0.4",
-    "jest": "^27.5.1",
-    "lint-staged": "^12.3.5",
+    "@types/jest": "^28.1.6",
+    "@types/yargs": "^17.0.10",
+    "cds-pg": "0.1.29",
+    "eslint": "^8.20.0",
+    "eslint-plugin-jest": "^26.6.0",
+    "express": "^4.18.1",
+    "husky": "^8.0.1",
+    "jest": "^28.1.3",
+    "lint-staged": "^13.0.3",
     "npm-run-all": "^4.1.5",
-    "prettier": "2.6.1",
+    "prettier": "2.7.1",
     "rimraf": "^3.0.2",
     "shelljs": "^0.8.5",
-    "sqlite3": "^5.0.2",
-    "standard-version": "^9.3.2",
-<<<<<<< HEAD
-    "supertest": "^6.1.6",
-    "ts-jest": "^27.0.7",
-    "ts-node": "~10.4.0",
-    "typescript": "^4.5.2",
-    "underscore": "^1.13.1",
-    "underscore.string": "^3.3.5",
-=======
-    "supertest": "^6.2.2",
-    "ts-jest": "^27.1.3",
-    "typescript": "^4.6.2",
-    "ts-node": "~10.7.0",
-    "underscore": "^1.13.2",
+    "sqlite3": "^5.0.9",
+    "standard-version": "^9.5.0",
+    "supertest": "^6.2.4",
+    "ts-jest": "^28.0.7",
+    "typescript": "^4.7.4",
+    "ts-node": "~10.9.1",
+    "underscore": "^1.13.4",
     "underscore.string": "^3.3.6",
->>>>>>> 1d684791
     "uuid": "^8.3.2"
   },
   "husky": {
